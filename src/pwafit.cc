///////////////////////////////////////////////////////////////////////////
//
//    Copyright 2009 Sebastian Neubert
//
//    This file is part of rootpwa
//
//    rootpwa is free software: you can redistribute it and/or modify
//    it under the terms of the GNU General Public License as published by
//    the Free Software Foundation, either version 3 of the License, or
//    (at your option) any later version.
//
//    rootpwa is distributed in the hope that it will be useful,
//    but WITHOUT ANY WARRANTY; without even the implied warranty of
//    MERCHANTABILITY or FITNESS FOR A PARTICULAR PURPOSE.  See the
//    GNU General Public License for more details.
//
//    You should have received a copy of the GNU General Public License
//    along with rootpwa.  If not, see <http://www.gnu.org/licenses/>.
//
///////////////////////////////////////////////////////////////////////////
//-----------------------------------------------------------
// File and Version Information:
// $Id$
//
// Description:
//      fitting program for rootpwa
//      minimizes TPWALikelihood function
//
//
// Author List:
//      Sebastian Neubert    TUM            (original author)
//
//
//-----------------------------------------------------------


#include <iostream>
#include <iomanip>
#include <vector>
#include <string>
#include <complex>
#include <cassert>
#include <time.h>

#include "TTree.h"
#include "TFile.h"
#include "TString.h"
#include "TComplex.h"
#include "TRandom3.h"
#include "Math/Minimizer.h"
#include "Math/Factory.h"
#include "TStopwatch.h"

#include "utilities.h"
#include "TFitBin.h"
#include "fitResult.h"
#include "TPWALikelihood.h"


using namespace std;
using namespace ROOT::Math;
using namespace rpwa;


void
usage(const string& progName,
      const int     errCode = 0)
{
	cerr << "usage:" << endl
	     << progName
	     << " -l # -u # -w wavelist [-d amplitude directory -o outfile -S start value file -N -n normfile"
	     << " [-a normfile] -r rank -M minimizer [-m algorithm] -t # -q -h]" << endl
	     << "    where:" << endl
	     << "        -l #       lower edge of mass bin [MeV/c^2]" << endl
	     << "        -u #       upper edge of mass bin [MeV/c^2]" << endl
	     << "        -w file    path to wavelist file" << endl
	     << "        -d dir     path to directory with decay amplitude files (default: '.')" << endl
	     << "        -o file    path to output file (default: 'fitresult.root')" << endl
	     << "        -S file    path to file with start values (default: none; highest priority)" << endl
	     << "        -s #       seed for random start values (default: 1234567)" << endl
	     << "        -x #       use fixed instead of random start values (default: 0.01)" << endl

	     << "        -N         use normalization of decay amplitudes (default: false)" << endl
	     << "        -n file    path to normalization integral file (default: 'norm.int')" << endl
	     << "        -a file    path to acceptance integral file (default: 'norm.int')" << endl
	     << "        -A #       number of input events to normalize acceptance to" << endl
	     << "        -r #       rank of spin density matrix (default: 1)" << endl
	     << "        -M name    minimizer (default: Minuit2)" << endl
	     << "        -m name    minimization algorithm (optional, default: Migrad)" << endl
	     << "                   available minimizers: Minuit:      Migrad, Simplex, Minimize, Migrad_imp" << endl
	     << "                                         Minuit2:     Migrad, Simplex, Combined, Scan, Fumili" << endl
	     << "                                         GSLMultiMin: ConjugateFR, ConjugatePR, BFGS, BFGS2, SteepestDescent" << endl
	     << "                                         GSLMultiFit: -" << endl
	     << "                                         GSLSimAn:    -" << endl
	     << "                                         Linear:      Robust" << endl
	     << "                                         Fumili:      -" << endl
	     << "        -t #       minimizer tolerance (default: 1e-10)" << endl
#ifdef USE_CUDA
	     << "        -c         enable CUDA acceleration (default: off)" << endl
#else
	     << "        -c         enable CUDA acceleration [not supported by your platform]" << endl
#endif
	     << "        -q         run quietly (default: false)" << endl
	     << "        -h         print help" << endl
	     << endl;
	exit(errCode);
}


ostream&
printMinimizerStatus(ostream&   out,
                     Minimizer& minimizer)
{
	out << "minimization stopped after " << minimizer.NCalls() << " function calls. "
	    << "minimizer status summary:" << endl
	    << "    total number of parameters .......................... " << minimizer.NDim()             << endl
	    << "    number of free parameters ........................... " << minimizer.NFree()            << endl
	    << "    maximum allowed number of iterations ................ " << minimizer.MaxIterations()    << endl
	    << "    maximum allowed number of function calls ............ " << minimizer.MaxFunctionCalls() << endl
	    << "    minimizer status .................................... " << minimizer.Status()           << endl
	    << "    minimizer provides error and error matrix ........... " << minimizer.ProvidesError()    << endl
	    << "    minimizer has performed detailed error validation ... " << minimizer.IsValidError()     << endl
	    << "    estimated distance to minimum ....................... " << minimizer.Edm()              << endl
	    << "    statistical scale used for error calculation ........ " << minimizer.ErrorDef()         << endl
	    << "    minimizer strategy .................................. " << minimizer.Strategy()         << endl
	    << "    absolute tolerance .................................. " << minimizer.Tolerance()        << endl;
	return out;
}

<<<<<<< HEAD
ostream&
operator <<(ostream&   out,
            Minimizer& minimizer)
{
	return printMinimizerStatus(out, minimizer);
}
=======
  // ---------------------------------------------------------------------------
  // parse command line options
  const string progName           = argv[0];
  double       massBinMin         = 0;                      // [MeV/c^2]
  double       massBinMax         = 0;                      // [MeV/c^2]
  string       waveListFileName   = "";                     // wavelist filename
  string       ampDirName         = ".";                    // decay amplitude directory name
  string       outFileName        = "fitresult.root";       // output filename
  string       startValFileName   = "";                     // file with start values
  bool         useNormalizedAmps  = false;                  // if true normalized amplitudes are used
  string       normIntFileName    = "";                     // file with normalization integrals
  string       accIntFileName     = "";                     // file with acceptance integrals
  unsigned int numbAccEvents      = 0;                      // number of events used for acceptance integrals
  unsigned int rank               = 1;                      // rank of spin-density matrix
  string       minimizerType[2]   = {"Minuit2", "Migrad"};  // minimizer, minimization algorithm
  double       minimizerTolerance = 1e-10;                  // minimizer tolerance
  bool         quiet              = false;
  extern char* optarg;
  // extern int optind;
  int c;
  while ((c = getopt(argc, argv, "l:u:w:d:o:S:s:x::Nn:a:A:r:M:m:t:qh")) != -1)
    switch (c) {
    case 'l':
      massBinMin = atof(optarg);
      break;
    case 'u':
      massBinMax = atof(optarg);
      break;
    case 'w':
      waveListFileName = optarg;
      break;
    case 'd':
      ampDirName = optarg;
      break;
    case 'o':
      outFileName = optarg;
      break;
    case 'S':
      startValFileName = optarg;
      break;
    case 's':
      startValSeed = atoi(optarg);
      break;
    case 'x':
      if (optarg)
	defaultStartValue = atof(optarg);
      useFixedStartValues = true;
      break;
    case 'N':
      useNormalizedAmps = true;
      break;
    case 'n':
      normIntFileName = optarg;
      break;
    case 'a':
      accIntFileName = optarg;
      break;
    case 'A':
      numbAccEvents = atoi(optarg);
      break;
    case 'r':
      rank = atoi(optarg);
      break;
    case 'M':
      minimizerType[0] = optarg;
      break;
    case 'm':
      minimizerType[1] = optarg;
      break;
    case 't':
      minimizerTolerance = atof(optarg);
      break;
    case 'q':
      quiet = true;
      break;
    case 'h':
      usage(progName);
      break;
    }
  if (normIntFileName.length() <= 1) {
    normIntFileName = "norm.int";
    printWarn << "using default normalization integral file '" << normIntFileName << "'." << endl;
  }
  if (accIntFileName.length() <= 1) {
    accIntFileName = "norm.int";
    printWarn << "using default acceptance normalization integral file '" << accIntFileName << "'." << endl;
  }
  if (waveListFileName.length() <= 1) {
    printErr << "no wavelist file specified! aborting!" << endl;
    usage(progName, 1);
  }
  // report parameters
  printInfo << "running " << progName << " with the following parameters:" << endl;
  cout << "    mass bin [" <<  massBinMin << ", " <<  massBinMax << "] MeV/c^2" << endl
       << "    wave list file ............................... '" << waveListFileName << "'" << endl
       << "    output file .................................. '" << outFileName      << "'" << endl
       << "    file with start values ....................... '" << startValFileName << "'" << endl
       << "    seed for random start values ................. "  << startValSeed            << endl;
  if (useFixedStartValues)
    cout << "    using fixed instead of random start values ... " << defaultStartValue << endl;
  cout << "    use normalization ............................ "  << useNormalizedAmps       << endl
       << "        file with normalization integral ......... '" << normIntFileName  << "'" << endl
       << "        file with acceptance integral ............ '" << accIntFileName   << "'" << endl
       << "        number of acceptance norm. events ........ "  << numbAccEvents    << endl
       << "    rank of fit .................................. "  << rank                    << endl
       << "    minimizer .................................... "  << minimizerType[0] << ", " << minimizerType[1] << endl
       << "    quiet ........................................ "  << ((quiet) ? "yes" : "no") << endl;
>>>>>>> 8409edb5


int
main(int    argc,
     char** argv)
{
	// ---------------------------------------------------------------------------
	// internal parameters
	const string       valTreeName         = "pwa";
	const string       valBranchName       = "fitResult_v2";
	double             defaultStartValue   = 0.01;
	bool               useFixedStartValues = false;
	double             startValStep        = 0.0005;
	const unsigned int maxNmbOfIterations  = 20000;
	const bool         runHesse            = true;
	const bool         runMinos            = false;
	int                startValSeed        = 1234567;

	// ---------------------------------------------------------------------------
	// parse command line options
	const string progName           = argv[0];
	double       massBinMin         = 0;                      // [MeV/c^2]
	double       massBinMax         = 0;                      // [MeV/c^2]
	string       waveListFileName   = "";                     // wavelist filename
	string       ampDirName         = ".";                    // decay amplitude directory name
	string       outFileName        = "fitresult.root";       // output filename
	string       startValFileName   = "";                     // file with start values
	bool         useNormalizedAmps  = false;                  // if true normalized amplitudes are used
	string       normIntFileName    = "";                     // file with normalization integrals
	string       accIntFileName     = "";                     // file with acceptance integrals
	unsigned int numbAccEvents      = 0;                      // number of events used for acceptance integrals
	unsigned int rank               = 1;                      // rank of fit
	string       minimizerType[2]   = {"Minuit2", "Migrad"};  // minimizer, minimization algorithm
	double       minimizerTolerance = 1e-10;                  // minimizer tolerance
	bool         cudaEnabled        = false;                  // if true CUDA kernels are activated
	bool         genCudaDiffHist    = false;                  // if true CUDA vs. CPU difference histograms are created
	bool         quiet              = false;
	extern char* optarg;
	// extern int optind;
	int c;
	while ((c = getopt(argc, argv, "l:u:w:d:o:S:s:x::Nn:a:A:r:M:m:t:cqh")) != -1)
		switch (c) {
		case 'l':
			massBinMin = atof(optarg);
			break;
		case 'u':
			massBinMax = atof(optarg);
			break;
		case 'w':
			waveListFileName = optarg;
			break;
		case 'd':
			ampDirName = optarg;
			break;
		case 'o':
			outFileName = optarg;
			break;
		case 'S':
			startValFileName = optarg;
			break;
		case 's':
			startValSeed = atoi(optarg);
			break;
		case 'x':
			if (optarg)
				defaultStartValue = atof(optarg);
			useFixedStartValues = true;
			break;
		case 'N':
			useNormalizedAmps = true;
			break;
		case 'n':
			normIntFileName = optarg;
			break;
		case 'a':
			accIntFileName = optarg;
			break;
		case 'A':
			numbAccEvents = atoi(optarg);
			break;
		case 'r':
			rank = atoi(optarg);
			break;
		case 'M':
			minimizerType[0] = optarg;
			break;
		case 'm':
			minimizerType[1] = optarg;
			break;
		case 't':
			minimizerTolerance = atof(optarg);
			break;
		case 'c':
#ifdef USE_CUDA
			cudaEnabled = true;
#endif
			break;
		case 'q':
			quiet = true;
			break;
		case 'h':
			usage(progName);
			break;
		}
	if (normIntFileName.length() <= 1) {
		normIntFileName = "norm.int";
		printWarn << "using default normalization integral file '" << normIntFileName << "'" << endl;
	}
	if (accIntFileName.length() <= 1) {
		accIntFileName = "norm.int";
		printWarn << "using default acceptance normalization integral file "
		          << "'" << accIntFileName << "'" << endl;
	}
	if (waveListFileName.length() <= 1) {
		printErr << "no wavelist file specified. aborting." << endl;
		usage(progName, 1);
	}
	// report parameters
	printInfo << "running " << progName << " with the following parameters:" << endl;
	cout << "    mass bin [" <<  massBinMin << ", " <<  massBinMax << "] MeV/c^2" << endl
	     << "    wave list file ............................... '" << waveListFileName << "'" << endl
	     << "    output file .................................. '" << outFileName      << "'" << endl
	     << "    file with start values ....................... '" << startValFileName << "'" << endl
	     << "    seed for random start values ................. "  << startValSeed            << endl;
	if (useFixedStartValues)
		cout << "    using fixed instead of random start values ... " << defaultStartValue << endl;
	cout << "    use normalization ............................ "  << useNormalizedAmps       << endl
	     << "        file with normalization integral ......... '" << normIntFileName  << "'" << endl
	     << "        file with acceptance integral ............ '" << accIntFileName   << "'" << endl
	     << "        number of acceptance norm. events ........ "  << numbAccEvents    << endl
	     << "    rank of fit .................................. "  << rank                    << endl
	     << "    minimizer .................................... "  << minimizerType[0] << ", " << minimizerType[1] << endl
	     << "    CUDA acceleration ............................ "  << ((cudaEnabled) ? "en" : "dis") << "abled" << endl
	     << "    quiet ........................................ "  << quiet << endl;

	// ---------------------------------------------------------------------------
	// setup likelihood function
	printInfo << "creating and setting up likelihood function" << endl;
	TPWALikelihood<double> L;
	if (quiet)
		L.setQuiet();
	L.useNormalizedAmps(useNormalizedAmps);
#ifdef USE_CUDA
	L.enableCuda(cudaEnabled);
	L._genCudaDiffHist = false;
	if (cudaEnabled and genCudaDiffHist) {
		L._genCudaDiffHist = true;
		const string cudaDiffFileName = outFileName.substr(0, outFileName.length() - 5)
			                              + ".cudaDiff.root";
		L._outFile = TFile::Open(cudaDiffFileName.c_str(), "RECREATE");
	}
#endif  
	L.init(rank, waveListFileName, normIntFileName, accIntFileName, ampDirName, numbAccEvents);
	if (not quiet)
		cout << L << endl;
	const unsigned int nmbPar  = L.NDim();
	const unsigned int nmbEvts = L.nmbEvents();

	// ---------------------------------------------------------------------------
	// setup minimizer
	printInfo << "creating and setting up minimizer '" << minimizerType[0] << "' "
	          << "using algorithm '" << minimizerType[1] << "'" << endl;
	Minimizer* minimizer = Factory::CreateMinimizer(minimizerType[0], minimizerType[1]);
	if (not minimizer) { 
		printErr << "could not create minimizer. exiting." << endl;
		throw;
	}
	minimizer->SetFunction(L);
	minimizer->SetPrintLevel((quiet) ? 0 : 3);

	// ---------------------------------------------------------------------------
	// read in fitResult with start values
	printInfo << "reading start values from '" << startValFileName << "'" << endl;
	const double massBinCenter  = (massBinMin + massBinMax) / 2;
	fitResult*   startFitResult = NULL;
	bool         startValValid  = false;
	TFile*       startValFile   = NULL;
	if (startValFileName.length() <= 2)
		printWarn << "start value file name '" << startValFileName << "' is invalid. "
		          << "using default start values." << endl;
	else {
		// open root file
		startValFile = TFile::Open(startValFileName.c_str(), "READ");
		if (not startValFile or startValFile->IsZombie())
			printWarn << "cannot open start value file '" << startValFileName << "'. "
			          << "using default start values." << endl;
		else {
			// get tree with start values
			TTree* tree;
			startValFile->GetObject(valTreeName.c_str(), tree);
			if (not tree)
				printWarn << "cannot find start value tree '"<< valTreeName << "' in file "
				          << "'" << startValFileName << "'" << endl;
			else {
				//startBin = new TFitBin();
				//tree->SetBranchAddress("fitbin", &startBin);
				startFitResult = new fitResult();
				tree->SetBranchAddress(valBranchName.c_str(), &startFitResult);
				// find tree entry which is closest to mass bin center
				unsigned int bestIndex = 0;
				double       bestMass  = 0;
				for (unsigned int i = 0; i < tree->GetEntriesFast(); ++i) {
					tree->GetEntry(i);
					if (fabs(massBinCenter - startFitResult->massBinCenter()) <= fabs(massBinCenter - bestMass)) {
						bestIndex = i;
						bestMass  = startFitResult->massBinCenter();
					}
				}
				tree->GetEntry(bestIndex);
				startValValid = true;
			}
		}
	}

	// ---------------------------------------------------------------------------
	// set start parameter values
	printInfo << "setting start values for " << nmbPar << " parameters" << endl
	          << "    parameter naming scheme is: V[rank index]_[IGJPCMR][isobar spec]" << endl;
	unsigned int maxParNameLength = 0;       // maximum length of parameter names
	vector<bool> parIsFixed(nmbPar, false);  // memorizes state of variables; ROOT::Math::Minimizer has no corresponding accessor
	{
		// use local instance of random number generator so that other
		// code has no chance of tampering with gRandom and thus cannot
		// affect the reproducability of the start values
		TRandom3 random(startValSeed);
		bool     success = true;
		for (unsigned int i = 0; i < nmbPar; ++i) {
			const string parName = L.parName(i);
			if (parName.length() > maxParNameLength)
				maxParNameLength = parName.length();
			// workaround, because Minuit2Minimizer::SetVariable() expects
			// that variables are set consecutively. how stupid is that?
			// so we prepare variables here and set values below
			if ((L.parThreshold(i) == 0) or (L.parThreshold(i) < massBinCenter)) {
				if (not minimizer->SetVariable(i, parName, 0, startValStep))
					success = false;
			} else {
				if (not minimizer->SetFixedVariable(i, parName, 0.))  // fix this parameter to 0
					success = false;
				parIsFixed[i] = true;
			}
		}
		const double         sqrtNmbEvts = sqrt((double)nmbEvts);
		vector<unsigned int> parIndices  = L.orderedParIndices();
		for (unsigned int i = 0; i< parIndices.size(); ++i) {
			const unsigned int parIndex = parIndices[i];
			double             startVal;
			const string       parName = minimizer->VariableName(parIndex);
			if (parName != L.parName(parIndex)) {
				printWarn << "parameter name in minimizer and likelihood is inconsistent "
				          << "(" << parName << " vs. " << L.parName(parIndex) << ")" << endl;
				success = false;
			}
			if (startValValid) {
				// get parameter value from fitResult
				assert(startFitResult);
				startVal = startFitResult->fitParameter(parName.c_str());
			} else
				startVal = (useFixedStartValues) ? defaultStartValue
					: random.Uniform(defaultStartValue, sqrtNmbEvts);
			// check if parameter needs to be fixed because of threshold
			if ((L.parThreshold(parIndex) == 0) or (L.parThreshold(parIndex) < massBinCenter)) {
				if (startVal == 0) {
					cout << "    read start value 0 for parameter " << parName << ". "
					     << "using default start value." << endl;
					startVal = (useFixedStartValues) ? defaultStartValue
						: random.Uniform(defaultStartValue, sqrtNmbEvts);
				}
				cout << "    setting parameter [" << setw(3) << i << "] "
				     << setw(maxParNameLength) << parName << " = " << maxPrecisionAlign(startVal) << endl;
				if (not minimizer->SetVariableValue(parIndex, startVal))
					success = false;
			} else {
				cout << "    fixing parameter  [" << setw(3) << i << "] "
				     << setw(maxParNameLength) << parName << " = 0" << endl;
				if (not minimizer->SetVariableValue(parIndex, 0.))  // fix this parameter to 0
					success = false;
				parIsFixed[parIndex] = true;
			}
			if (not success) {
				printErr << "something went wrong when setting log likelihood parameters. aborting." << endl;
				throw;
			}
		}
		// cleanup
		if(startValFile) {
			startValFile->Close();
			delete startValFile;
			startValFile = NULL;
		}
	}

	// ---------------------------------------------------------------------------
	// find minimum of likelihood function
	printInfo << "performing minimization" << endl;
	{
		minimizer->SetMaxIterations(maxNmbOfIterations);
		minimizer->SetTolerance    (minimizerTolerance);
		bool success = minimizer->Minimize();
		if (success)
			printInfo << "minimization finished successfully" << endl;
		else
			printWarn << "minimization failed" << endl;
		printInfo << *minimizer;
		if (runHesse) {
			printInfo << "calculating Hessian matrix" << endl;
			TStopwatch timer;
			timer.Start();
			success = minimizer->Hesse();
			if (not success)
				printWarn << "calculation of Hessian matrix failed" << endl;
			timer.Stop();
			printInfo << "successfully calculated Hessian matrix. needed " << flush;
			timer.Print();
		}
		printInfo << *minimizer;
	}

	// ---------------------------------------------------------------------------
	// print results
	printInfo << "minimization result:" << endl;
	vector<unsigned int> parIndices = L.orderedParIndices();
	for (unsigned int i = 0; i< parIndices.size(); ++i) {
		const unsigned int parIndex = parIndices[i];
		cout << "    parameter [" << setw(3) << i << "] "
		     << setw(maxParNameLength) << L.parName(parIndex) << " = ";
		if (parIsFixed[parIndex])
			cout << minimizer->X()[parIndex] << " (fixed)" << endl;
		else {
			cout << setw(12) << maxPrecisionAlign(minimizer->X()     [parIndex]) << " +- "
			     << setw(12) << maxPrecisionAlign(minimizer->Errors()[parIndex]);
			if (runMinos) {
				double minosErrLow = 0;
				double minosErrUp  = 0;
				const bool success = minimizer->GetMinosError(parIndex, minosErrLow, minosErrUp);
				if (success)
					cout << "    Minos: " << "[" << minosErrLow << ", +" << minosErrUp << "]" << endl;
			} else
				cout << endl;
		}
	}
	printInfo << "function call summary:" << endl;
	L.printFuncInfo(cout);
#ifdef USE_CUDA
	printInfo << "total CUDA kernel time: "
	          << cuda::likelihoodInterface<cuda::complex<double> >::kernelTime() << " sec" << endl;
#endif	  

	// ---------------------------------------------------------------------------
	// write out result
	printInfo << "writing result to '" << outFileName << "'" << endl;
	{
		// open output file and create tree for writing
		TFile* outFile = new TFile(outFileName.c_str(), "UPDATE");
		if ((not outFile) or outFile->IsZombie())
			printWarn << "cannot open output file '" << outFileName << "'. "
			          << "no results will be written." << endl;
		else {
			// check whether output tree already exists
			TTree*     tree;
			TFitBin*   fitBinResult = new TFitBin();
			fitResult* result       = new fitResult();
			outFile->GetObject(valTreeName.c_str(), tree);
			if (not tree) {
				printInfo << "file '" << outFileName << "' is empty. "
				          << "creating new tree '" << valTreeName << "' for PWA result." << endl;
				tree = new TTree(valTreeName.c_str(), valTreeName.c_str());
				tree->Branch("fitbin",              &fitBinResult);  // depricated legacy branch
				tree->Branch(valBranchName.c_str(), &result);
			} else {
				tree->SetBranchAddress("fitbin",              &fitBinResult);
				tree->SetBranchAddress(valBranchName.c_str(), &result);
			}

			{ 
				// get data structures to construct fitResult
				vector<std::complex<double> > prodAmps;                // production amplitudes
				vector<string>           prodAmpNames;            // names of production amplitudes used in fit
				vector<pair<int,int> >   fitParCovMatrixIndices;  // indices of fit parameters for real and imaginary part in covariance matrix matrix
				L.buildCAmps(minimizer->X(), prodAmps, fitParCovMatrixIndices, prodAmpNames, true);
				TMatrixT<double> fitParCovMatrix(nmbPar, nmbPar);  // covariance matrix of fit parameters
				for(unsigned int i = 0; i < nmbPar; ++i)
					for(unsigned int j = 0; j < nmbPar; ++j)
						fitParCovMatrix[i][j] = minimizer->CovMatrix(i,j);
				const unsigned int nmbWaves = L.nmbWaves() + 1;  // flat wave is not included in L.nmbWaves()
				TCMatrix normIntegral(nmbWaves, nmbWaves);  // normalization integral over full phase space without acceptance
				TCMatrix accIntegral (nmbWaves, nmbWaves);  // normalization integral over full phase space with acceptance
				L.getIntCMatrix(normIntegral, accIntegral);
				const int normNmbEvents = useNormalizedAmps ? 1 : L.nmbEvents();  // number of events to normalize to

				cout << "filling fitResult:" << endl
				     << "    number of fit parameters ............... " << nmbPar                        << endl
				     << "    number of production amplitudes ........ " << prodAmps.size()               << endl
				     << "    number of production amplitude names ... " << prodAmpNames.size()           << endl
				     << "    number of wave names ................... " << nmbWaves                      << endl
				     << "    number of cov. matrix indices .......... " << fitParCovMatrixIndices.size() << endl
				     << "    dimension of covariance matrix ......... " << fitParCovMatrix.GetNrows() << " x " << fitParCovMatrix.GetNcols() << endl
				     << "    dimension of normalization matrix ...... " << normIntegral.nrows()       << " x " << normIntegral.ncols()       << endl
				     << "    dimension of acceptance matrix ......... " << accIntegral.nrows()        << " x " << accIntegral.ncols()        << endl;
				result->fill(L.nmbEvents(),
				             normNmbEvents,
				             massBinCenter,
				             minimizer->MinValue(),
				             rank,
				             prodAmps,
				             prodAmpNames,
				             fitParCovMatrix,
				             fitParCovMatrixIndices,
				             normIntegral);
			}

			if (1) { 
				// get data structures to construct TFitBin
				vector<TComplex>       prodAmplitudes;  // production amplitudes
				vector<pair<int,int> > indices;         // indices for error matrix access
				vector<TString>        waveNames;       // contains rank information 
				{
					vector<std::complex<double> > V;
					vector<string>           names;
					L.buildCAmps(minimizer->X(), V, indices, names, true);
					// convert to TComplex;
					for (unsigned int i = 0; i < V.size(); ++i)
						prodAmplitudes.push_back(TComplex(V[i].real(), V[i].imag()));
					assert(indices.size() == prodAmplitudes.size());
					for(unsigned int i = 0; i < names.size(); ++i)
						waveNames.push_back(TString(names[i].c_str()));
				}
				vector<TString> waveTitles;  // without rank
				{
					const vector<string>& titles = L.waveNames();
					for(unsigned int i = 0; i < titles.size(); ++i)
						waveTitles.push_back(TString(titles[i].c_str()));
					waveTitles.push_back("flat");
				}
				// error matrix
				TMatrixD errMatrix(nmbPar, nmbPar);
				for(unsigned int i = 0; i < nmbPar; ++i)
					for(unsigned int j = 0; j < nmbPar; ++j) {
						errMatrix[i][j] = minimizer->CovMatrix(i,j);
					}
				// normalixation integral and acceptance Matrix
				cout << " setting up integrals" << endl;
				const unsigned int n = waveTitles.size();
				TCMatrix integralMatrix(n, n);
				TCMatrix accMatrix     (n, n);
				L.getIntCMatrix(integralMatrix, accMatrix);
				//integralMatrix.Print();
				// representation of number of events depends on whether normalization was done
				const int nmbEvt = useNormalizedAmps ? 1 : L.nmbEvents();
	
				cout << "filling TFitBin:" << endl
				     << "    number of fit parameters ........... " << nmbPar                 << endl
				     << "    number of production amplitudes .... " << prodAmplitudes.size()  << endl
				     << "    number of indices .................. " << indices.size()         << endl
				     << "    number of wave names (with rank) ... " << waveNames.size()       << endl
				     << "    number of wave titles (w/o rank) ... " << waveTitles.size()      << endl
				     << "    dimension of error matrix .......... " << errMatrix.GetNrows()   << endl
				     << "    dimension of integral matrix ....... " << integralMatrix.nrows() << endl
				     << "    dimension of acceptance matrix ..... " << accMatrix.nrows()      << endl;
				fitBinResult->fill(prodAmplitudes,
				                   indices,
				                   waveNames,
				                   nmbEvt,
				                   L.nmbEvents(), // raw number of data events
				                   massBinCenter,
				                   integralMatrix,
				                   errMatrix,
				                   minimizer->MinValue(),
				                   rank);
				//fitBinResult->PrintParameters();
			}

			// write result to file
			tree->Fill();
			tree->Write("", TObject::kOverwrite);
			outFile->Close();
		}
	}
  
	if (minimizer)
		delete minimizer;
	return 0;
}<|MERGE_RESOLUTION|>--- conflicted
+++ resolved
@@ -127,122 +127,12 @@
 	return out;
 }
 
-<<<<<<< HEAD
 ostream&
 operator <<(ostream&   out,
             Minimizer& minimizer)
 {
 	return printMinimizerStatus(out, minimizer);
 }
-=======
-  // ---------------------------------------------------------------------------
-  // parse command line options
-  const string progName           = argv[0];
-  double       massBinMin         = 0;                      // [MeV/c^2]
-  double       massBinMax         = 0;                      // [MeV/c^2]
-  string       waveListFileName   = "";                     // wavelist filename
-  string       ampDirName         = ".";                    // decay amplitude directory name
-  string       outFileName        = "fitresult.root";       // output filename
-  string       startValFileName   = "";                     // file with start values
-  bool         useNormalizedAmps  = false;                  // if true normalized amplitudes are used
-  string       normIntFileName    = "";                     // file with normalization integrals
-  string       accIntFileName     = "";                     // file with acceptance integrals
-  unsigned int numbAccEvents      = 0;                      // number of events used for acceptance integrals
-  unsigned int rank               = 1;                      // rank of spin-density matrix
-  string       minimizerType[2]   = {"Minuit2", "Migrad"};  // minimizer, minimization algorithm
-  double       minimizerTolerance = 1e-10;                  // minimizer tolerance
-  bool         quiet              = false;
-  extern char* optarg;
-  // extern int optind;
-  int c;
-  while ((c = getopt(argc, argv, "l:u:w:d:o:S:s:x::Nn:a:A:r:M:m:t:qh")) != -1)
-    switch (c) {
-    case 'l':
-      massBinMin = atof(optarg);
-      break;
-    case 'u':
-      massBinMax = atof(optarg);
-      break;
-    case 'w':
-      waveListFileName = optarg;
-      break;
-    case 'd':
-      ampDirName = optarg;
-      break;
-    case 'o':
-      outFileName = optarg;
-      break;
-    case 'S':
-      startValFileName = optarg;
-      break;
-    case 's':
-      startValSeed = atoi(optarg);
-      break;
-    case 'x':
-      if (optarg)
-	defaultStartValue = atof(optarg);
-      useFixedStartValues = true;
-      break;
-    case 'N':
-      useNormalizedAmps = true;
-      break;
-    case 'n':
-      normIntFileName = optarg;
-      break;
-    case 'a':
-      accIntFileName = optarg;
-      break;
-    case 'A':
-      numbAccEvents = atoi(optarg);
-      break;
-    case 'r':
-      rank = atoi(optarg);
-      break;
-    case 'M':
-      minimizerType[0] = optarg;
-      break;
-    case 'm':
-      minimizerType[1] = optarg;
-      break;
-    case 't':
-      minimizerTolerance = atof(optarg);
-      break;
-    case 'q':
-      quiet = true;
-      break;
-    case 'h':
-      usage(progName);
-      break;
-    }
-  if (normIntFileName.length() <= 1) {
-    normIntFileName = "norm.int";
-    printWarn << "using default normalization integral file '" << normIntFileName << "'." << endl;
-  }
-  if (accIntFileName.length() <= 1) {
-    accIntFileName = "norm.int";
-    printWarn << "using default acceptance normalization integral file '" << accIntFileName << "'." << endl;
-  }
-  if (waveListFileName.length() <= 1) {
-    printErr << "no wavelist file specified! aborting!" << endl;
-    usage(progName, 1);
-  }
-  // report parameters
-  printInfo << "running " << progName << " with the following parameters:" << endl;
-  cout << "    mass bin [" <<  massBinMin << ", " <<  massBinMax << "] MeV/c^2" << endl
-       << "    wave list file ............................... '" << waveListFileName << "'" << endl
-       << "    output file .................................. '" << outFileName      << "'" << endl
-       << "    file with start values ....................... '" << startValFileName << "'" << endl
-       << "    seed for random start values ................. "  << startValSeed            << endl;
-  if (useFixedStartValues)
-    cout << "    using fixed instead of random start values ... " << defaultStartValue << endl;
-  cout << "    use normalization ............................ "  << useNormalizedAmps       << endl
-       << "        file with normalization integral ......... '" << normIntFileName  << "'" << endl
-       << "        file with acceptance integral ............ '" << accIntFileName   << "'" << endl
-       << "        number of acceptance norm. events ........ "  << numbAccEvents    << endl
-       << "    rank of fit .................................. "  << rank                    << endl
-       << "    minimizer .................................... "  << minimizerType[0] << ", " << minimizerType[1] << endl
-       << "    quiet ........................................ "  << ((quiet) ? "yes" : "no") << endl;
->>>>>>> 8409edb5
 
 
 int
@@ -376,7 +266,7 @@
 	     << "    rank of fit .................................. "  << rank                    << endl
 	     << "    minimizer .................................... "  << minimizerType[0] << ", " << minimizerType[1] << endl
 	     << "    CUDA acceleration ............................ "  << ((cudaEnabled) ? "en" : "dis") << "abled" << endl
-	     << "    quiet ........................................ "  << quiet << endl;
+	     << "    quiet ........................................ "  << ((quiet) ? "yes" : "no") << endl;
 
 	// ---------------------------------------------------------------------------
 	// setup likelihood function
@@ -391,7 +281,7 @@
 	if (cudaEnabled and genCudaDiffHist) {
 		L._genCudaDiffHist = true;
 		const string cudaDiffFileName = outFileName.substr(0, outFileName.length() - 5)
-			                              + ".cudaDiff.root";
+			+ ".cudaDiff.root";
 		L._outFile = TFile::Open(cudaDiffFileName.c_str(), "RECREATE");
 	}
 #endif  
