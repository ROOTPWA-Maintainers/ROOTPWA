--- conflicted
+++ resolved
@@ -68,11 +68,7 @@
   cerr << "usage:" << endl
        << progName
        << " -l # -u # -w wavelist [-d amplitude directory -o outfile -S start value file -N -n normfile"
-<<<<<<< HEAD
-       << " [-a normfile] -r rank -M minimizer [-m algorithm] -q -h]" << endl
-=======
        << " [-a normfile] -r rank -M minimizer [-m algorithm] -t # -q -h]" << endl
->>>>>>> 4e5fdeeb
        << "    where:" << endl
        << "        -l #       lower edge of mass bin [MeV/c^2]" << endl
        << "        -u #       upper edge of mass bin [MeV/c^2]" << endl
@@ -111,38 +107,6 @@
 {
   // ---------------------------------------------------------------------------
   // internal parameters
-<<<<<<< HEAD
-  const string       valTreeName        = "pwa";
-  const string       valBranchName      = "fitResult";
-  const double       defaultStartValue  = 0.01;
-  double             startValStep       = 0.0005;
-  const unsigned int maxNmbOfIterations = 20000;
-  const double       minimizerTolerance = 1e-6;
-  //const double       minimizerTolerance = 1e-24;
-  const bool         runHesse           = false;
-  const bool         runMinos           = false;
-
-  // ---------------------------------------------------------------------------
-  // parse command line options
-  const string progName          = argv[0];
-  double       massBinMin        = 0;                      // [MeV/c^2]
-  double       massBinMax        = 0;                      // [MeV/c^2]
-  string       waveListFileName  = "";                     // wavelist filename
-  string       ampDirName        = ".";                    // decay amplitude directory name
-  string       outFileName       = "fitresult.root";       // output filename
-  string       startValFileName  = "";                     // file with start values
-  bool         useStartVal       = false;                  // indicates whether there are valid start values
-  bool         useNormalizedAmps = false;                  // if true normalized amplitudes are used
-  string       normIntFileName   = "";                     // file with normalization integrals
-  string       accIntFileName    = "";                     // file with acceptance integrals
-  unsigned int rank              = 1;                      // rank of fit
-  string       minimizerType[2]  = {"Minuit2", "Migrad"};  // minimizer, minimization algorithm
-  bool         quiet             = false;
-  extern char* optarg;
-  // extern int optind;
-  int c;
-  while ((c = getopt(argc, argv, "l:u:w:d:o:S:Nn:a:r:M:m:qh")) != -1)
-=======
   const string       valTreeName         = "pwa";
   const string       valBranchName       = "fitResult_v2";
   double             defaultStartValue   = 0.01;
@@ -174,7 +138,6 @@
   // extern int optind;
   int c;
   while ((c = getopt(argc, argv, "l:u:w:d:o:S:s:x::Nn:a:A:r:M:m:t:qh")) != -1)
->>>>>>> 4e5fdeeb
     switch (c) {
     case 'l':
       massBinMin = atof(optarg);
@@ -193,9 +156,6 @@
       break;
     case 'S':
       startValFileName = optarg;
-<<<<<<< HEAD
-      useStartVal      = 1;
-=======
       break;
     case 's':
       startValSeed = atoi(optarg);
@@ -204,7 +164,6 @@
       if (optarg)
 	defaultStartValue = atof(optarg);
       useFixedStartValues = true;
->>>>>>> 4e5fdeeb
       break;
     case 'N':
       useNormalizedAmps = true;
@@ -252,17 +211,6 @@
   // report parameters
   printInfo << "running " << progName << " with the following parameters:" << endl;
   cout << "    mass bin [" <<  massBinMin << ", " <<  massBinMax << "] MeV/c^2" << endl
-<<<<<<< HEAD
-       << "    wave list file ......................... '" << waveListFileName << "'" << endl
-       << "    output file ............................ '" << outFileName      << "'" << endl
-       << "    file with start values ................. '" << startValFileName << "'" << endl
-       << "    use normalization ...................... "  << useNormalizedAmps       << endl
-       << "        file with normalization integral ... '" << normIntFileName  << "'" << endl
-       << "        file with acceptance integral ...... '" << accIntFileName   << "'" << endl
-       << "    rank of fit ............................ "  << rank                    << endl
-       << "    minimizer .............................. "  << minimizerType[0] << ", " << minimizerType[1] << endl
-       << "    quiet .................................. "  << quiet << endl;
-=======
        << "    wave list file ............................... '" << waveListFileName << "'" << endl
        << "    output file .................................. '" << outFileName      << "'" << endl
        << "    file with start values ....................... '" << startValFileName << "'" << endl
@@ -278,7 +226,6 @@
        << "    quiet ........................................ "  << quiet << endl;
   
   gRandom->SetSeed(startValSeed);
->>>>>>> 4e5fdeeb
 
   // ---------------------------------------------------------------------------
   // setup likelihood function
@@ -287,20 +234,12 @@
   if (quiet)
     L.setQuiet();
   L.useNormalizedAmps(useNormalizedAmps);
-<<<<<<< HEAD
-  L.init(rank, waveListFileName, normIntFileName, accIntFileName, ampDirName);
-  if (!quiet)
-    cout << L << endl;
-  const unsigned int nmbPar = L.NDim();
-  
-=======
   L.init(rank, waveListFileName, normIntFileName, accIntFileName, ampDirName, numbAccEvents);
   if (!quiet)
     cout << L << endl;
   const unsigned int nmbPar  = L.NDim();
   const unsigned int nmbEvts = L.nmbEvents();
 
->>>>>>> 4e5fdeeb
   // ---------------------------------------------------------------------------
   // setup minimizer
   printInfo << "creating and setting up minimizer " << minimizerType[0] << " using algorithm " << minimizerType[1] << endl;
@@ -313,19 +252,11 @@
   minimizer->SetPrintLevel((quiet) ? 0 : 3);
 
   // ---------------------------------------------------------------------------
-<<<<<<< HEAD
-  // read in TFitResult with start values
-  printInfo << "reading start values from '" << startValFileName << "'." << endl;
-  const double massBinCenter  = (massBinMin + massBinMax) / 2;
-  TFitResult*  startFitResult = NULL;
-  bool         hasStartVal    = false;
-=======
   // read in fitResult with start values
   printInfo << "reading start values from '" << startValFileName << "'." << endl;
   const double massBinCenter  = (massBinMin + massBinMax) / 2;
   fitResult*   startFitResult = NULL;
   bool         startValValid  = false;
->>>>>>> 4e5fdeeb
   TFile*       startValFile   = NULL;
   if (startValFileName.length() <= 2)
     printWarn << "start value file name '" << startValFileName << "' is invalid. using default start values." << endl;
@@ -343,11 +274,7 @@
       else {
 	//startBin = new TFitBin();
 	//tree->SetBranchAddress("fitbin", &startBin);
-<<<<<<< HEAD
-	startFitResult = new TFitResult();
-=======
 	startFitResult = new fitResult();
->>>>>>> 4e5fdeeb
 	tree->SetBranchAddress(valBranchName.c_str(), &startFitResult);
 	// find tree entry which is closest to mass bin center
 	unsigned int bestIndex = 0;
@@ -360,11 +287,7 @@
 	  }
 	}
 	tree->GetEntry(bestIndex);
-<<<<<<< HEAD
-	hasStartVal = true;
-=======
 	startValValid = true;
->>>>>>> 4e5fdeeb
       }
     }
   }
@@ -380,31 +303,6 @@
     for (unsigned int i = 0; i < nmbPar; ++i)
       if (L.parName(i).length() > maxParNameLength)
 	maxParNameLength = L.parName(i).length();
-<<<<<<< HEAD
-    for (unsigned int i = 0; i < nmbPar; ++i) {
-      double startVal      = defaultStartValue;
-      const string parName = L.parName(i);
-      if (hasStartVal) {
-	// get parameter value from TFitResult
-	assert(startFitResult);
-	startVal = startFitResult->fitParameter(parName.c_str());
-      }
-      // check if parameter needs to be fixed because of threshold
-      if ((L.parThreshold(i) == 0) || (L.parThreshold(i) < massBinCenter)) {
-	if (!minimizer->SetVariable(i, parName, startVal, startValStep))
-	  success = false;
-	if (startVal == 0) {
-	  cout << "    read start value 0 for parameter " << parName << ". using default start value." << endl;
-	  startVal = defaultStartValue;
-	}
-	cout << "    setting parameter [" << setw(3) << i << "] "
-	     << setw(maxParNameLength) << parName << " = " << maxPrecisionAlign(startVal) << endl;
-      } else {
-	if (!minimizer->SetFixedVariable(i, parName, 0.))  // fix this parameter to 0
-	  success = false;
-	cout << "    fixing parameter  [" << setw(3) << i << "] "
-	     << setw(maxParNameLength) << parName << " = 0" << endl;
-=======
     const double sqrtNmbEvts = sqrt((double)nmbEvts);
     for (unsigned int i = 0; i < nmbPar; ++i) {
       double       startVal;
@@ -430,7 +328,6 @@
 	     << setw(maxParNameLength) << parName << " = 0" << endl;
 	if (!minimizer->SetFixedVariable(i, parName, 0.))  // fix this parameter to 0
 	  success = false;
->>>>>>> 4e5fdeeb
 	parIsFixed[i] = true;
       }
       if (!success) {
@@ -445,11 +342,7 @@
       startValFile = NULL;
     }
   }
-<<<<<<< HEAD
-
-=======
-  
->>>>>>> 4e5fdeeb
+
   // ---------------------------------------------------------------------------
   // find minimum of likelihood function
   printInfo << "performing minimization." << endl;
@@ -546,11 +439,7 @@
 	L.getIntCMatrix(normIntegral, accIntegral);
 	const int normNmbEvents = useNormalizedAmps ? 1 : L.nmbEvents();  // number of events to normalize to
 
-<<<<<<< HEAD
-	cout << "filling TFitResult:" << endl
-=======
 	cout << "filling fitResult:" << endl
->>>>>>> 4e5fdeeb
 	     << "    number of fit parameters ............... " << nmbPar                        << endl
 	     << "    number of production amplitudes ........ " << prodAmps.size()               << endl
 	     << "    number of production amplitude names ... " << prodAmpNames.size()           << endl
@@ -559,18 +448,6 @@
 	     << "    dimension of covariance matrix ......... " << fitParCovMatrix.GetNrows() << " x " << fitParCovMatrix.GetNcols() << endl
 	     << "    dimension of normalization matrix ...... " << normIntegral.nrows()       << " x " << normIntegral.ncols()       << endl
 	     << "    dimension of acceptance matrix ......... " << accIntegral.nrows()        << " x " << accIntegral.ncols()        << endl;
-<<<<<<< HEAD
-	fitResult->fill(L.nmbEvents(),
-			normNmbEvents,
-			massBinCenter,
-			minimizer->MinValue(),
-			rank,
-			prodAmps,
-			prodAmpNames,
-			fitParCovMatrix,
-			fitParCovMatrixIndices,
-			normIntegral);
-=======
 	result->fill(L.nmbEvents(),
 		     normNmbEvents,
 		     massBinCenter,
@@ -581,7 +458,6 @@
 		     fitParCovMatrix,
 		     fitParCovMatrixIndices,
 		     normIntegral);
->>>>>>> 4e5fdeeb
       }
 
       if (1) { 
@@ -632,19 +508,6 @@
 	cout << "    dimension of error matrix .......... " << errMatrix.GetNrows()   << endl;
 	cout << "    dimension of integral matrix ....... " << integralMatrix.nrows() << endl;
 	cout << "    dimension of acceptance matrix ..... " << accMatrix.nrows()      << endl;
-<<<<<<< HEAD
-	result->fill(prodAmplitudes,
-		     indices,
-		     waveNames,
-		     nmbEvt,
-		     L.nmbEvents(), // raw number of data events
-		     massBinCenter,
-		     integralMatrix,
-		     errMatrix,
-		     minimizer->MinValue(),
-		     rank);
-	//result->PrintParameters();
-=======
 	fitBinResult->fill(prodAmplitudes,
 			   indices,
 			   waveNames,
@@ -656,7 +519,6 @@
 			   minimizer->MinValue(),
 			   rank);
 	//fitBinResult->PrintParameters();
->>>>>>> 4e5fdeeb
       }
 
       // write result to file
