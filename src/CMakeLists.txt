#///////////////////////////////////////////////////////////////////////////
#//
#//    Copyright 2010
#//
#//    This file is part of rootpwa
#//
#//    rootpwa is free software: you can redistribute it and/or modify
#//    it under the terms of the GNU General Public License as published by
#//    the Free Software Foundation, either version 3 of the License, or
#//    (at your option) any later version.
#//
#//    rootpwa is distributed in the hope that it will be useful,
#//    but WITHOUT ANY WARRANTY; without even the implied warranty of
#//    MERCHANTABILITY or FITNESS FOR A PARTICULAR PURPOSE.  See the
#//    GNU General Public License for more details.
#//
#//    You should have received a copy of the GNU General Public License
#//    along with rootpwa.  If not, see <http://www.gnu.org/licenses/>.
#//
#///////////////////////////////////////////////////////////////////////////
#//-------------------------------------------------------------------------
#// File and Version Information:
#// $Rev::                             $: revision of last commit
#// $Author::                          $: author of last commit
#// $Date::                            $: date of last commit
#//
#// Description:
#//      build file for RootPwa library
#//
#//
#// Author List:
#//      Sebastian Neubert    TUM            (original author)
#//
#//
#//-------------------------------------------------------------------------


message(STATUS "")
message(STATUS ">>> Setting up 'src' directory.")


# set include directories
set(INCLUDE_DIRECTORIES
<<<<<<< HEAD
  ${Boost_INCLUDE_DIRS}
=======
	${Boost_INCLUDE_DIRS}
>>>>>>> 89facdd0
	${Libconfig_INCLUDE_DIR}
	${ROOT_INCLUDE_DIR}
	${UTILITIES_INCLUDE_DIR}
	${PWA2000_INCLUDE_DIR}
	${CUDA_INCLUDE_DIR}
	${AMPLITUDE_INCLUDE_DIR}
	${CMAKE_CURRENT_SOURCE_DIR}
	)
include_directories(${INCLUDE_DIRECTORIES})


# source files that are compiled into library
set(SOURCES
	TFitBin.cc
	TFitResult.cc
	fitResult.cc
	TCMatrix.cc
	TPWALikelihood.cc
	TPWALikelihoodC.cc
	TPWAAmp.cc
	TPWAPhaseConstraint.cc
	TLogMultiGaus.cc
	TCovEllipse.cc
	pwaPlotter.cc
	pwacomponent.cc
	massDepFitLikeli.cc
	)


# ROOT dictionary
set(ROOTPWA_DICTIONARY ${CMAKE_CURRENT_BINARY_DIR}/rootPwaDict.cc)
set(ROOTPWA_DICT_INCLUDE_DIRS
	${ROOT_INCLUDE_DIR}
	${UTILITIES_INCLUDE_DIR}
	${PWA2000_INCLUDE_DIR}
	${AMPLITUDE_INCLUDE_DIR}
	${CMAKE_CURRENT_SOURCE_DIR}
	)
root_generate_dictionary(
	"${ROOTPWA_DICTIONARY}"
	"${ROOTPWA_DICT_INCLUDE_DIRS}"
	"TFitBin.h;TFitResult.h;fitResult.h;pwaPlotter.h;TCMatrix.h;TCovEllipse.h"
	"rootPwaLinkDef.h"
	)
set(SOURCES ${SOURCES} ${ROOTPWA_DICTIONARY})


# library
set(THIS_LIB "RootPwa")
make_shared_library(
	"${THIS_LIB}"
	"${SOURCES}"
	"${ROOT_LIBS}"
	"${PWA2000_LIBS}"
	"${CUDA_LIBS}"
	"${AMPLITUDE_LIBS}"
	)


# executables
make_executable(listwaves         listwaves.cc         ${THIS_LIB})
make_executable(pwafit            pwafit.cc            ${THIS_LIB})
make_executable(pwaConstraintFit  pwaConstraintFit.cc  ${THIS_LIB})
make_executable(selector          selector.cc          ${THIS_LIB})
make_executable(pwaplot           pwaplots.cc          ${THIS_LIB})

make_executable(testPWALikeli     testPWALikeli.cc     ${THIS_LIB})
make_executable(testPWAConstraint testPWAConstraint.cc ${THIS_LIB})
make_executable(testPWAAmp        testPWAAmp.cc        ${THIS_LIB})
make_executable(testArray         testArray.cc         ${THIS_LIB})
make_executable(testLikelihood    testLikelihood.cc    ${THIS_LIB})
make_executable(pwaMassFit        massDepFit.cc        ${THIS_LIB} "${Libconfig_LIBS}")

# test executables
add_test(testBuild        ${CMAKE_BUILD_TOOL})
add_test(testPWAAmp       ${EXECUTABLE_OUTPUT_PATH}/testPWAAmp)
add_test(testPWALikeli    ${CMAKE_CURRENT_SOURCE_DIR}/testPWALikeli.sh)
add_test(testPWAConstrain ${CMAKE_CURRENT_SOURCE_DIR}/testPWAConstraint.sh)
# add_test(testPWAFit       ${CMAKE_CURRENT_SOURCE_DIR}/testPWAFit.sh)<|MERGE_RESOLUTION|>--- conflicted
+++ resolved
@@ -41,11 +41,7 @@
 
 # set include directories
 set(INCLUDE_DIRECTORIES
-<<<<<<< HEAD
-  ${Boost_INCLUDE_DIRS}
-=======
 	${Boost_INCLUDE_DIRS}
->>>>>>> 89facdd0
 	${Libconfig_INCLUDE_DIR}
 	${ROOT_INCLUDE_DIR}
 	${UTILITIES_INCLUDE_DIR}
