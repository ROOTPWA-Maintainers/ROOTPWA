--- conflicted
+++ resolved
@@ -45,45 +45,11 @@
 int main(int argc, char** argv){
   
   TPWALikelihood<double> L;
-<<<<<<< HEAD
-  TPWALikelihoodC LC;
-
-  L.useNormalizedAmps(true);
-  LC.UseNormalizedAmps(true);
-
-
-  //if(quiet)L.SetQuiet();
-  int rank=2; // TODO: make this an option
-  L.init(rank, argv[1], "norm.int", "norm.int");
-  LC.Init(argv[1],rank,"norm.int","norm.int",20000);
-
-  cout<<"L.NDIM()="<<L.NDim()<<"   LC.NDim()="<<LC.NDim()<<endl;
-  if(L.NDim()!=LC.NDim())return 1;
-
-  
-
-  LC.LoadAmplitudes();
-
-  double par[LC.NDim()];
-  double par2[LC.NDim()];
-  for(unsigned int i=0;i<LC.NDim();++i){
-    par[i]=(double)i;
-    par2[i]=0;
-  }
-  LC.partoamp(par);
-  LC.Print();
-  LC.amptopar(par2);
-  for(unsigned int i=0;i<LC.NDim();++i){
-    if(par[i]!=par2[i])return 5;
-  }
-
-=======
   L.useNormalizedAmps();
   //if(quiet)L.SetQuiet();
   int rank=2; // TODO: make this an option
   L.init(rank, argv[1], "norm.int", "norm.int");
   cout<<L.NDim()<<endl;
->>>>>>> 4e5fdeeb
 
   // 12 parameters + flat
   double x[13]={0.52707,0.21068,-0.604365,0.17596,-0.216668,-0.0990815,-0.348459,0.208961,0,0,0,0,0};
