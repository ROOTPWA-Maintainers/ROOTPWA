--- conflicted
+++ resolved
@@ -42,6 +42,7 @@
 
 
 using namespace std;
+using namespace rpwa;
 
 
 int
@@ -60,13 +61,7 @@
 	const string       ampDirName        = ".";         // decay amplitude directory name
 	const unsigned int numbAccEvents     = 0;           // number of events used for acceptance integrals
 
-<<<<<<< HEAD
-int main(int argc, char** argv){
-  
 	TPWALikelihood<complex<double> > L;
-=======
- 	TPWALikelihood<double> L;
->>>>>>> ccb33d5c
   L.useNormalizedAmps();
 	L.useNormalizedAmps(useNormalizedAmps);
 	L.init(rank, waveListFileName, normIntFileName, accIntFileName, ampDirName, numbAccEvents);
@@ -80,8 +75,12 @@
   //string a[13]={"a","b","c","d","e","f","g","h","i","j","k","l","flat"};
 	double par[nmbPar];
 	gRandom->SetSeed(123456789);
-  for (unsigned int i = 0; i < nmbPar; ++i)
-	  par[i] = gRandom->Rndm();
+  vector<unsigned int> parIndices  = L.orderedParIndices();
+  for (unsigned int i = 0; i < parIndices.size(); ++i) {
+	  const unsigned int parIndex = parIndices[i];
+	  cout << "parameter[" << i << "] = " << L.parName(parIndex) << endl;
+	  par[parIndex] = gRandom->Rndm();
+  }
 
   // calculate log likelihood
   const double logLikelihood = L.DoEval(par);
@@ -105,16 +104,16 @@
   // double F;
   // L.FdF(par, F, analyticalDerivates);
   L.Gradient(par, analyticalDerivates);
-  const int nmbIndexDigits = (int)(log(nmbPar - 1) / log(10)) + 1;
-  double    maxDelta       = 0;
+  double maxDelta = 0;
   printInfo << "derivatives:" << endl;
-  for (unsigned int i = 0; i < nmbPar; ++i) {
-	  const double delta = numericalDerivates[i] - analyticalDerivates[i];
+  for (unsigned int i = 0; i < parIndices.size(); ++i) {
+	  const unsigned int parIndex = parIndices[i];
+	  const double       delta    = numericalDerivates[parIndex] - analyticalDerivates[parIndex];
 	  if (abs(delta) > maxDelta)
 		  maxDelta = abs(delta);
-	  cout << "    dL / dPar[" << setw(nmbIndexDigits) << i << "]: numerical = "
-	       << maxPrecisionAlign(numericalDerivates[i])
-	       << " vs. analytical = " << maxPrecisionAlign(analyticalDerivates[i])
+	  cout << "    dL / dPar[" << setw(nmbOfDigits(nmbPar - 1)) << parIndex << "]: numerical = "
+	       << maxPrecisionAlign(numericalDerivates[parIndex])
+	       << " vs. analytical = " << maxPrecisionAlign(analyticalDerivates[parIndex])
 	       << "; (numer. - analyt.) = "
 	       << maxPrecisionAlign(delta) << endl;
   }
