#///////////////////////////////////////////////////////////////////////////
#//
#//    Copyright 2010
#//
#//    This file is part of rootpwa
#//
#//    rootpwa is free software: you can redistribute it and/or modify
#//    it under the terms of the GNU General Public License as published by
#//    the Free Software Foundation, either version 3 of the License, or
#//    (at your option) any later version.
#//
#//    rootpwa is distributed in the hope that it will be useful,
#//    but WITHOUT ANY WARRANTY; without even the implied warranty of
#//    MERCHANTABILITY or FITNESS FOR A PARTICULAR PURPOSE.  See the
#//    GNU General Public License for more details.
#//
#//    You should have received a copy of the GNU General Public License
#//    along with rootpwa.  If not, see <http://www.gnu.org/licenses/>.
#//
#///////////////////////////////////////////////////////////////////////////
#//-------------------------------------------------------------------------
#//
#// Description:
#//      main build file for ROOTPWA
#//
#//
#// Author List:
#//      Sebastian Neubert    TUM            (original author)
#//
#//
#//-------------------------------------------------------------------------


# check if cmake has the required version
cmake_minimum_required(VERSION 2.8.8 FATAL_ERROR)


# set verbosity
set(CMAKE_VERBOSE_MAKEFILE 0)  # if set to 1 compile and link commands are displayed during build
                               # the same effect can be achieved by calling 'make VERBOSE=1'


option(DEBUG_OUTPUT "en/disable debug output" OFF)


# define project
message(STATUS "")
message(STATUS ">>> Setting up project 'ROOTPWA'.")
project(ROOTPWA)


# set path, where to look first for cmake modules, before ${CMAKE_ROOT}/Modules/ is checked
message(STATUS "")
message(STATUS ">>> Setting up Cmake modules.")
set(CMAKE_MODULE_PATH "${CMAKE_SOURCE_DIR}/cmakeModules")
message(STATUS "Using cmake module path '${CMAKE_MODULE_PATH}'.")
# load cmake macros
include(CommonMacros)
include(FeatureSummary)
include(AddEnvCompilerDefs)
include(ProcessorCount)
include(CheckCXXSourceCompiles)


# force out-of-source builds.
enforce_out_of_source_build()


# warn user if system is not UNIX
message(STATUS "")
message(STATUS ">>> Setting up system environment.")
if(NOT UNIX)
	message(FATAL_ERROR "This is an unsupported system.")
endif()
ProcessorCount(NMB_CPU_CORES)
message(STATUS "Detected host system '${CMAKE_HOST_SYSTEM_NAME}' version "
	"'${CMAKE_HOST_SYSTEM_VERSION}', architecture '${CMAKE_HOST_SYSTEM_PROCESSOR}', "
	"${NMB_CPU_CORES} CPU core(s).")
message(STATUS "Compiling for system '${CMAKE_SYSTEM_NAME}' version '${CMAKE_SYSTEM_VERSION}', "
	"architecture '${CMAKE_SYSTEM_PROCESSOR}'.")


# define build types
# predefined build types: "DEBUG" "RELEASE" "RELWITHDEBINFO" "MINSIZEREL"
# set a default build type for single-configuration CMake generators, if no build type is set.
message(STATUS "")
message(STATUS ">>> Setting up compiler environment.")
if(NOT CMAKE_CONFIGURATION_TYPES AND NOT CMAKE_BUILD_TYPE)
	message(STATUS "No build type was specified. Setting build type to 'RELEASE'.")
	set(CMAKE_BUILD_TYPE RELEASE)
endif()


# set common compiler flags
# consider flags -Wextra -pedantic -Wsuggest-attribute=pure -Wsuggest-attribute=const -Wsuggest-attribute=noreturn
set(CMAKE_CXX_FLAGS "${CMAKE_CXX_FLAGS} -Wall -Woverloaded-virtual -Werror")
# set additional flags for specific build types
set(CMAKE_CXX_FLAGS_DEBUG "-O0 -g")
# -march=native switch was removed, because is caused trouble in heterogeneous environments
# `gcc -march=native -Q --help=target` shows the relevant compiler switches
# consider adding -DNODEBUG (disables all asserts) and -ffast-math
set(CMAKE_CXX_FLAGS_RELEASE "-O3")
# code should now compile with clang so forcing of gcc should not be necessary anymore
# if(NOT CMAKE_COMPILER_IS_GNUCXX AND ${CMAKE_HOST_SYSTEM_NAME} STREQUAL "Darwin")
# 	# use gcc instead of llvm compiler on MacOS 10.7 (Darwin 11.x.y)
# 	if(${CMAKE_HOST_SYSTEM_VERSION} VERSION_GREATER "10.999.999" AND ${CMAKE_HOST_SYSTEM_VERSION} VERSION_LESS "12.0.0")
# 		message(STATUS "Detected MacOS 10.7: using gcc instead of llvm compiler.")
# 		set(CMAKE_C_COMPILER gcc-4.2)
# 		set(CMAKE_CXX_COMPILER g++-4.2)
# 		set(CMAKE_COMPILER_IS_GNUCXX TRUE)
# 	endif()
# 	# use gcc instead of llvm compiler on MacOS 10.8 (Darwin 12.x.y)
# 	if(${CMAKE_HOST_SYSTEM_VERSION} VERSION_GREATER "11.999.999" AND ${CMAKE_HOST_SYSTEM_VERSION} VERSION_LESS "13.0.0")
# 		message(STATUS "Detected MacOS 10.8: using gcc instead of llvm compiler.")
# 		set(CMAKE_C_COMPILER gcc)
# 		set(CMAKE_CXX_COMPILER g++)
# 		set(CMAKE_COMPILER_IS_GNUCXX TRUE)
# 	endif()
# endif()
# -march=native switch was disabled so no need anymore to handle the gcc 4.2.1 bug
# if(CMAKE_COMPILER_IS_GNUCXX)
# 	execute_process(COMMAND ${CMAKE_CXX_COMPILER} -dumpversion OUTPUT_VARIABLE GCC_VERSION)
# 	# workaround for bug concerning -march=native switch in gcc 4.2.1 shipped with MacOS 10.7
# 	# see http://gcc.gnu.org/bugzilla/show_bug.cgi?id=33144
# 	if(GCC_VERSION VERSION_EQUAL "4.2.1")
# 		message(STATUS "Detected gcc version 4.2.1; -march=native switch is disabled because of gcc bug.")
# 		set(CMAKE_CXX_FLAGS_RELEASE "-O3")
# 	endif()
# endif()
set(CMAKE_CXX_FLAGS_RELWITHDEBINFO "${CMAKE_CXX_FLAGS_RELEASE} -g")
# report global build settings
foreach(_LANG "C" "CXX")
	message(STATUS "${_LANG} compiler ID is '${CMAKE_${_LANG}_COMPILER_ID} V${CMAKE_${_LANG}_COMPILER_VERSION}'.")
	message(STATUS "Using ${_LANG} compiler '${CMAKE_${_LANG}_COMPILER}'.")
	message(STATUS "Using general ${_LANG} compiler flags '${CMAKE_${_LANG}_FLAGS}'.")
endforeach()
unset(_LANG)
message(STATUS "Build type is '${CMAKE_BUILD_TYPE}'.")
message(STATUS "Using additional CXX compiler flags '${CMAKE_CXX_FLAGS_${CMAKE_BUILD_TYPE}}' "
	"for build type ${CMAKE_BUILD_TYPE}.")
message(STATUS "Using additional linker flags '${CMAKE_CXX_LDFLAGS_${CMAKE_BUILD_TYPE}}' "
	"for build type ${CMAKE_BUILD_TYPE}.")
if(DEBUG_OUTPUT)
	include(CMakePrintSystemInformation)
endif()


# detect some compiler/STL features
# test whether std::complex provides real and imag accessors
check_cxx_source_compiles("#include <complex>
int main() { std::complex<double> a; a.real() = 0; }" COMPILER_PROVIDES_STD_COMPLEX_ACCESSORS)
if(COMPILER_PROVIDES_STD_COMPLEX_ACCESSORS)
	add_definitions(-DCOMPILER_PROVIDES_STD_COMPLEX_ACCESSORS)
endif()


# redirect output files
message(STATUS "")
message(STATUS ">>> Setting up output paths.")
set(LIBRARY_OUTPUT_PATH "${CMAKE_BINARY_DIR}/lib")
message(STATUS "Using library output path '${LIBRARY_OUTPUT_PATH}'.")
set(EXECUTABLE_OUTPUT_PATH "${CMAKE_BINARY_DIR}/bin")
message(STATUS "Using executable output path '${EXECUTABLE_OUTPUT_PATH}'.")


# setup Boost
# environment variable $BOOST_ROOT is expected to point to non-standard locations
message(STATUS "")
message(STATUS ">>> Setting up Boost library.")
set(_BOOST_COMPONENTS "mpi" "serialization" "python" "timer" "system")
# set(Boost_DEBUG 1)
set(Boost_USE_STATIC_LIBS    OFF)
set(Boost_USE_MULTITHREADED  OFF)
set(Boost_USE_STATIC_RUNTIME OFF)
if(     ("$ENV{BOOST_ROOT}"       STREQUAL "")
		AND ("$ENV{BOOSTROOT}"        STREQUAL "")
		AND ("$ENV{Boost_DIR}"        STREQUAL "")
		AND ("$ENV{BOOST_INCLUDEDIR}" STREQUAL "")
		AND ("$ENV{BOOST_LIBRARYDIR}" STREQUAL ""))
	set(Boost_NO_SYSTEM_PATHS OFF)
else()
	set(Boost_NO_SYSTEM_PATHS ON)
endif()
# this is a somewhat ugly hack
# the problem is that components cannot be defined as optional while
# at the same time the library is required. the third find_package
# line is needed in case the components are not found, because
# Boost_FOUND is set to FALSE.
find_package(Boost 1.50.0 REQUIRED)
find_package(Boost 1.50.0 QUIET COMPONENTS ${_BOOST_COMPONENTS})
foreach(_BOOST_COMPONENT ${_BOOST_COMPONENTS})
	string(TOUPPER ${_BOOST_COMPONENT} _BOOST_COMPONENT)
	if(Boost_${_BOOST_COMPONENT}_FOUND)
		message(STATUS "    Found Boost component ${_BOOST_COMPONENT} at "
			"'${Boost_${_BOOST_COMPONENT}_LIBRARY}'.")
	endif()
endforeach()
unset(_BOOST_COMPONENT)
unset(_BOOST_COMPONENTS)
find_package(Boost 1.50.0 REQUIRED)
set_package_properties(Boost
	PROPERTIES
	DESCRIPTION "C++ Template Library"
	URL "http://www.boost.org/"
	TYPE REQUIRED
	)
if(Boost_FOUND)
	set(Boost_LIBRARY_VERSION "${Boost_MAJOR_VERSION}.${Boost_MINOR_VERSION}.${Boost_SUBMINOR_VERSION}")
	message(STATUS "Using Boost ${Boost_LIBRARY_VERSION} include directories '${Boost_INCLUDE_DIRS}'.")
	message(STATUS "Using Boost ${Boost_LIBRARY_VERSION} library directories '${Boost_LIBRARY_DIRS}'.")
else()
	message(FATAL_ERROR "Could not find Boost installation. "
		"Is environment variable BOOST_ROOT=${BOOST_ROOT} set correctly? Please read INSTALL.")
endif()


# setup libconfig
# environment variable $LIBCONFIG is expected to point to libconfig location
message(STATUS "")
message(STATUS ">>> Setting up libconfig library.")
find_package(Libconfig 1.4 REQUIRED)
set_package_properties(Libconfig
	PROPERTIES
	DESCRIPTION "Simple C++ library for processing structured configuration files"
	URL "http://www.hyperrealm.com/libconfig/"
	TYPE REQUIRED
	)


# setup ROOT includes and libraries
message(STATUS "")
message(STATUS ">>> Setting up ROOT.")
set(_ROOT_COMPONENTS "Minuit2" "MathMore" "TreePlayer")
find_package(ROOT 5.26 REQUIRED ${_ROOT_COMPONENTS})
set_package_properties(ROOT
	PROPERTIES
	DESCRIPTION "C++ HEP analysis framework"
	URL "http://root.cern.ch/"
	TYPE REQUIRED
	)
# some code switches that depend on ROOT version
# std::complex is not supported as TTree leaf in ROOT versions below 5.27.06
if(NOT ROOT_VERSION VERSION_LESS "5.27.06")
	set(USE_STD_COMPLEX_TREE_LEAFS TRUE)
	add_definitions(-DUSE_STD_COMPLEX_TREE_LEAFS)
endif()
add_feature_info(Complex_tree_leaf USE_STD_COMPLEX_TREE_LEAFS "The Complex_tree_leaf feature provides ROOT data formats for amplitudes and amplitude integrals.")


# setup CUDA
message(STATUS "")
message(STATUS ">>> Setting up CUDA.")
option(USE_CUDA "En/Disables compilation of CUDA components" OFF)
<<<<<<< HEAD
set(CUDA_SHADER_MODELS "20")
find_package(CUDA 5.5)
=======
set(CUDA_SHADER_MODELS "13" "20")
if(NOT DEFINED ENV{NVSDKCUDA_ROOT})
	# use default SDK path, if not defined by user
	set(ENV{NVSDKCUDA_ROOT} "$ENV{HOME}/NVIDIA_GPU_Computing_SDK/C")
endif()
find_package(CUDA 4.0)
>>>>>>> 21cb5383
set_package_properties(CUDA
	PROPERTIES
	DESCRIPTION "nvidia GPGPU framework"
	URL "http://developer.nvidia.com/category/zone/cuda-zone"
	PURPOSE "Used to accelerate calculations, if system is equipped with suitable GPU"
	TYPE OPTIONAL
	)
if(NOT CUDA_FOUND)
	set(USE_CUDA OFF)
	message(STATUS "Cannot find CUDA installation. No CUDA components will be generated.")
else()
	message(STATUS "Found CUDA version ${CUDA_VERSION}")
	message(STATUS "Using CUDA toolkit root directory '${CUDA_TOOLKIT_ROOT_DIR}'.")
	message(STATUS "Using CUDA include directories '${CUDA_INCLUDE_DIRS}'.")
	message(STATUS "Using CUDA libraries '${CUDA_LIBRARIES}'.")

	if(NOT DEFINED ENV{CUDA_SAMPLES_ROOT_DIR})
		# use default path for CUDA samples, if not defined by user
		set(ENV{CUDA_SAMPLES_ROOT_DIR} "$ENV{HOME}/NVIDIA_CUDA-${CUDA_VERSION}_Samples")
	endif()
	# find include directory
	find_file(CUDA_SAMPLES_INC_DIR
		        NAMES inc
            PATHS $ENV{CUDA_SAMPLES_ROOT_DIR}/common
            NO_DEFAULT_PATH)
	if(NOT CUDA_SAMPLES_INC_DIR)
		set(USE_CUDA OFF)
		message(STATUS "Found CUDA intallation, but could not find include directory in CUDA samples directory in '$ENV{CUDA_SAMPLES_ROOT_DIR}'. "
			"Check that environment variable $CUDA_SAMPLES_ROOT_DIR is set correctly. No CUDA components will be generated.")
	else()
		set(USE_CUDA ON)
		message(STATUS "Using CUDA samples include directory in '${CUDA_SAMPLES_INC_DIR}'.")
		message(STATUS "Enabling compilation of CUDA components.")
		# define for which shader models code is generated
		message(STATUS "Generating binary files for shader model(s): ${CUDA_SHADER_MODELS}")
		foreach(_SHADER_MODEL ${CUDA_SHADER_MODELS})
			list(APPEND CUDA_NVCC_FLAGS
					"--generate-code=arch=compute_${_SHADER_MODEL},code=\\\"sm_${_SHADER_MODEL},compute_${_SHADER_MODEL}\\\"")
<<<<<<< HEAD
		endforeach()
		unset(_SHADER_MODEL)
		#list(APPEND CUDA_NVCC_FLAGS "--ptxas-options=-v") # prints kernel's resource usage
		# set some global switches
		set(CUDA_BUILD_CUBIN     OFF)
		set(CUDA_BUILD_EMULATION OFF)
		set(CUDA_VERBOSE_BUILD   OFF)
		# enable CUDA code in other parts of the project
		add_definitions(-DUSE_CUDA)
  endif()
=======
			endforeach()
			unset(_SHADER_MODEL)
			#list(APPEND CUDA_NVCC_FLAGS "--ptxas-options=-v") # prints kernel's resource usage
			# set some global switches
			set(CUDA_BUILD_CUBIN     OFF)
			set(CUDA_BUILD_EMULATION OFF)
			set(CUDA_VERBOSE_BUILD   OFF)
			# enable CUDA code in other parts of the project
			add_definitions(-DUSE_CUDA)
			set(CUDA_LIB_DIRS "${CUDA_TOOLKIT_ROOT_DIR}, ${CUDA_SDK_ROOT_DIR}")
		endif()
	endif()
>>>>>>> 21cb5383
endif()
add_feature_info(CUDA_acceleration USE_CUDA "The CUDA_acceleration feature provides GPU acceleration.")


# setup MPI
message(STATUS "")
message(STATUS ">>> Setting up MPI.")
option(USE_MPI "En/Disables compilation of MPI components" OFF)
find_package(MPI)
set_package_properties(MPI
	PROPERTIES
	DESCRIPTION "Standardized and portable message-passing system for parallel computing"
	URL "http://www.boost.org/doc/libs/1_50_0/doc/html/mpi.html"
	PURPOSE "At the moment just used for tests"
	TYPE OPTIONAL
	)
if(NOT MPI_CXX_FOUND)
	set(USE_MPI OFF)
	message(STATUS "Cannot find MPI installation. No MPI components will be generated.")
else()
	set(USE_MPI ON)
	message(STATUS "Using MPI compiler wrapper '${MPI_CXX_COMPILER}'.")
	message(STATUS "Using CXX compiler flags '${MPI_CXX_COMPILE_FLAGS}' for MPI code.")
	message(STATUS "Using CXX linker flags '${MPI_CXX_LINK_FLAGS}' for MPI code.")
	message(STATUS "Using MPI include directories '${MPI_CXX_INCLUDE_PATH}'.")
	message(STATUS "Use '${MPIEXEC}' executable to run MPI programs.")
	#message(STATUS "Using MPI libraries '${MPI_CXX_LIBRARIES}'.")
	# check that Boost.MPI library was found
	set(_BOOST_MPI_COMPONENTS "mpi" "serialization")
	foreach(_BOOST_MPI_COMPONENT ${_BOOST_MPI_COMPONENTS})
		string(TOUPPER ${_BOOST_MPI_COMPONENT} _BOOST_MPI_COMPONENT)
		if(NOT Boost_${_BOOST_MPI_COMPONENT}_FOUND)
			set(USE_MPI OFF)
			message(STATUS "Cannot find Boost.MPI library '${_BOOST_MPI_COMPONENT}' in "
				"'${Boost_LIBRARY_DIRS}'. Please read INSTALL on how to build Boost.MPI.")
		else()
			list(APPEND Boost_MPI_LIBS ${Boost_${_BOOST_MPI_COMPONENT}_LIBRARY})
		endif()
	endforeach()
	unset(_BOOST_MPI_COMPONENTS)
	if(USE_MPI)
		message(STATUS "Using Boost.MPI libraries '${Boost_MPI_LIBS}'.")
		message(STATUS "Enabling compilation of MPI components.")
		add_definitions(-DUSE_MPI)
	else()
		message(STATUS "Found MPI installation, but Boost.MPI is not built correctly (consult INSTALL). "
			"No MPI components will be generated.")
	endif()
endif()
add_feature_info(MPI_parallization USE_MPI "The MPI_parallization feature will allow parallelized execution of some tools.")


# setup Python
message(STATUS "")
message(STATUS ">>> Setting up Python.")
option(USE_PYTHON "En/Disables Python bindings" OFF)
if(ROOT_VERSION VERSION_LESS "5.34.04")
	message(STATUS "Python bindings require ROOT version 5.34.04 or newer "
		"(found ${ROOT_VERSION}).")
	message(STATUS "No Python bindings will be generated")
	set(USE_PYTHON OFF)
else()
	find_package(PYTHON 2.7)
	set_package_properties(PYTHON
		PROPERTIES
		DESCRIPTION "General-purpose, high-level programming language"
		URL "http://www.python.org"
		PURPOSE "Provides scripting interface to ROOTPWA classes"
		TYPE OPTIONAL
		)
	if(NOT PYTHONLIBS_FOUND)
		set(USE_PYTHON OFF)
		message(STATUS "Cannot find Python libraries. No Python bindings will be generated.")
	else()
		set(USE_PYTHON ON)
		# check that Boost.Python library was found
		set(_BOOST_PYTHON_COMPONENTS "python")
		foreach(_BOOST_PYTHON_COMPONENT ${_BOOST_PYTHON_COMPONENTS})
			string(TOUPPER ${_BOOST_PYTHON_COMPONENT} _BOOST_PYTHON_COMPONENT)
			if(NOT Boost_${_BOOST_PYTHON_COMPONENT}_FOUND)
				set(USE_PYTHON OFF)
				message(STATUS "Cannot find Boost.Python library in "
					"'${Boost_LIBRARY_DIRS}'. Please read INSTALL on how to build Boost.Python.")
			else()
				list(APPEND Boost_PYTHON_LIBS ${Boost_${_BOOST_PYTHON_COMPONENT}_LIBRARY})
			endif()
		endforeach()
		unset(_BOOST_PYTHON_COMPONENTS)
		if(USE_PYTHON)
			message(STATUS "Setting up ROOT again now with PyROOT library.")
			find_package(ROOT 5.26 REQUIRED ${_ROOT_COMPONENTS} PyROOT)
			message(STATUS "Using Boost.Python libraries '${Boost_PYTHON_LIBS}'.")
			message(STATUS "Enabling compilation of Python components.")
			add_definitions(-DUSE_PYTHON)
			set(PYTHON_LIBRARY_OUTPUT_PATH "${CMAKE_BINARY_DIR}/pyLib")
			file(MAKE_DIRECTORY ${PYTHON_LIBRARY_OUTPUT_PATH})
			file(MAKE_DIRECTORY ${PYTHON_LIBRARY_OUTPUT_PATH}/pyRootPwa)
			message(STATUS "Using python bindings output path '${PYTHON_LIBRARY_OUTPUT_PATH}'.")
		else()
			message(STATUS "Found Python installation, but Boost.Python is not built correctly (consult INSTALL). "
				"No Python bindings will be generated.")
		endif()
	endif()
endif()
unset(_ROOT_COMPONENTS)
add_feature_info(Python_scripting USE_PYTHON "The Python_scripting feature provides a scripting interface for some classes.")


# make git hash accessible via predefined macro GIT_HASH
message(STATUS "")
message(STATUS ">>> Setting up Git.")
find_package(Git)
set_package_properties(Git
	PROPERTIES
	DESCRIPTION "Free and open source distributed version control system"
	URL "http://git-scm.com/"
	PURPOSE "Used to determine repository hash that is put into executables"
	TYPE RECOMMENDED
	)
if(GIT_FOUND)
	execute_process(
		COMMAND ${GIT_EXECUTABLE} log --pretty="%H" -n1 -- ${CMAKE_SOURCE_DIR}
		OUTPUT_VARIABLE GIT_HASH
		RESULT_VARIABLE _GIT_LOG_RETURN
		OUTPUT_STRIP_TRAILING_WHITESPACE
		)
	if(NOT _GIT_LOG_RETURN)
		message(STATUS "Git repository hash is '${GIT_HASH}'.")
	else()
		message(STATUS "Error running 'git'. Repository hash unknown.")
	endif()
endif()
if(GIT_HASH)
	add_definitions(-D'GIT_HASH=${GIT_HASH}')
else()
	add_definitions(-D'GIT_HASH=\"\"')
endif()


# setup doxygen
message(STATUS "")
message(STATUS ">>> Setting up Doxygen.")
find_package(Doxygen)
set_package_properties(Doxygen
	PROPERTIES
	DESCRIPTION "Documentation generator"
	URL "http://www.doxygen.org/"
  PURPOSE "Generates HTML source-code documentation"
	TYPE RECOMMENDED
	)
if(NOT DOXYGEN_FOUND)
	message(WARNING "Cannot find Doxygen. Documentation cannot be generated.")
else()
	set(DOXYGEN_TARGET  "doxygen")
	set(DOXYGEN_DOC_DIR "${CMAKE_SOURCE_DIR}/html-doc")
	set(DOXYGEN_CONF    "${CMAKE_SOURCE_DIR}/rootpwaDoxyfile.conf")
	message(STATUS "Run 'make ${DOXYGEN_TARGET}' to create Doxygen documentation files "
		"in '${DOXYGEN_DOC_DIR}'.")
	add_custom_target(${DOXYGEN_TARGET}
		COMMAND ${DOXYGEN_EXECUTABLE} ${DOXYGEN_CONF}
		DEPENDS ${DOXYGEN_CONF}
		WORKING_DIRECTORY ${CMAKE_SOURCE_DIR}
		)
endif()


# make some environment variables accessible via predefined macro variables
add_env_compiler_defs()


enable_testing()


# set include and library paths
set(UTILITIES_INCLUDE_DIR
	${CMAKE_SOURCE_DIR}/utilities
	)
set(UTILITIES_LIBS
#  RootPwaUtil
  )

set(TOOLS_INCLUDE_DIR
	${CMAKE_SOURCE_DIR}/tools
	)
set(ROOTPWATOOLS_LIBS
	RootPwaTools
	)

set(AMPLITUDE_INCLUDE_DIR
	${CMAKE_SOURCE_DIR}/amplitude
	)
set(AMPLITUDE_LIBS
	RootPwaAmp
	)

set(ROOTPWA_INCLUDE_DIR
	${CMAKE_SOURCE_DIR}/src
	)
set(ROOTPWA_LIBS
	RootPwa
	)

set(GEN_INCLUDE_DIR
	${CMAKE_SOURCE_DIR}/generators
	)
set(ROOTPWA_NBPSGEN_LIBS
	RootPwaNBPSGen
	)
set(ROOTPWAGEN_LIBS
	RootPwaGen
	)

if(USE_PYTHON)
	set(PYINTERFACE_LIBS
		RootPwaPy
		)
endif()

if(USE_CUDA)
	set(CUDACODE_INCLUDE_DIR
		${CMAKE_SOURCE_DIR}/cuda
		)
	set(CUDACODE_LIBS
		RootPwaCuda
		)
else()
	set(CUDACODE_INCLUDE_DIR)
	set(CUDACODE_LIBS)
endif()


# build subprojects

# Utilities
add_subdirectory(utilities)

# CUDA stuff
if(USE_CUDA)
	add_subdirectory(cuda)
endif()

# RootPwaAmp
add_subdirectory(amplitude)

# RootPwa
add_subdirectory(src)

# RootPwaTools
add_subdirectory(tools)

# RootPwaGen
add_subdirectory(generators)

# Fortran
#add_subdirectory(fortran)

# Relativic Amplitudes
add_subdirectory(relampl)

# massdep
#add_subdirectory(massdep)

# MPI
if(USE_MPI)
	add_subdirectory(mpi)
endif()

# Python bindings
if(USE_PYTHON)
	add_subdirectory(pyInterface)
endif()


# print package and feature summary
message(STATUS "")
message(STATUS ">>> Package summary:")
feature_summary(WHAT PACKAGES_FOUND
	FATAL_ON_MISSING_REQUIRED_PACKAGES
	DESCRIPTION "Found packages:")
feature_summary(WHAT PACKAGES_NOT_FOUND
	FATAL_ON_MISSING_REQUIRED_PACKAGES
	DESCRIPTION "Packages not found:")
message(STATUS "")
message(STATUS ">>> Feature summary:")
feature_summary(WHAT ENABLED_FEATURES
	FATAL_ON_MISSING_REQUIRED_PACKAGES
	DESCRIPTION "Enabled features:")
feature_summary(WHAT DISABLED_FEATURES
	FATAL_ON_MISSING_REQUIRED_PACKAGES
	DESCRIPTION "Disabled features:")


message(STATUS "")
message(STATUS ">>> Done.")
message(STATUS "Run 'make' to build the project.")
if(${NMB_CPU_CORES} GREATER 1)
	message(STATUS "On this machine using 'make -j${NMB_CPU_CORES}' can speedup compilation considerably.")
endif()<|MERGE_RESOLUTION|>--- conflicted
+++ resolved
@@ -251,17 +251,8 @@
 message(STATUS "")
 message(STATUS ">>> Setting up CUDA.")
 option(USE_CUDA "En/Disables compilation of CUDA components" OFF)
-<<<<<<< HEAD
 set(CUDA_SHADER_MODELS "20")
 find_package(CUDA 5.5)
-=======
-set(CUDA_SHADER_MODELS "13" "20")
-if(NOT DEFINED ENV{NVSDKCUDA_ROOT})
-	# use default SDK path, if not defined by user
-	set(ENV{NVSDKCUDA_ROOT} "$ENV{HOME}/NVIDIA_GPU_Computing_SDK/C")
-endif()
-find_package(CUDA 4.0)
->>>>>>> 21cb5383
 set_package_properties(CUDA
 	PROPERTIES
 	DESCRIPTION "nvidia GPGPU framework"
@@ -300,7 +291,6 @@
 		foreach(_SHADER_MODEL ${CUDA_SHADER_MODELS})
 			list(APPEND CUDA_NVCC_FLAGS
 					"--generate-code=arch=compute_${_SHADER_MODEL},code=\\\"sm_${_SHADER_MODEL},compute_${_SHADER_MODEL}\\\"")
-<<<<<<< HEAD
 		endforeach()
 		unset(_SHADER_MODEL)
 		#list(APPEND CUDA_NVCC_FLAGS "--ptxas-options=-v") # prints kernel's resource usage
@@ -311,20 +301,6 @@
 		# enable CUDA code in other parts of the project
 		add_definitions(-DUSE_CUDA)
   endif()
-=======
-			endforeach()
-			unset(_SHADER_MODEL)
-			#list(APPEND CUDA_NVCC_FLAGS "--ptxas-options=-v") # prints kernel's resource usage
-			# set some global switches
-			set(CUDA_BUILD_CUBIN     OFF)
-			set(CUDA_BUILD_EMULATION OFF)
-			set(CUDA_VERBOSE_BUILD   OFF)
-			# enable CUDA code in other parts of the project
-			add_definitions(-DUSE_CUDA)
-			set(CUDA_LIB_DIRS "${CUDA_TOOLKIT_ROOT_DIR}, ${CUDA_SDK_ROOT_DIR}")
-		endif()
-	endif()
->>>>>>> 21cb5383
 endif()
 add_feature_info(CUDA_acceleration USE_CUDA "The CUDA_acceleration feature provides GPU acceleration.")
 
