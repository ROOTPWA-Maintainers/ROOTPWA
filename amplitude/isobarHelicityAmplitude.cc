--- conflicted
+++ resolved
@@ -153,13 +153,6 @@
 	const int    L         = vertex->L();
 	const int    S         = vertex->S();
 	const int    J         = parent->J();
-// 	cout << "\n\nparent mass mass = " << maxPrecision(parent->mass()) << " GeV\n\n" << endl;
-// 	cout << "\n\ndaughter1 mass mass = " << maxPrecision(daughter1->mass()) << " GeV\n\n" << endl;
-// 	cout << "\n\ndaughter2 mass mass = " << maxPrecision(daughter2->mass()) << " GeV\n\n" << endl;
-// 	cout << "\n\nparent mass lzvec= " << maxPrecision(parent->lzVec().M()) << " GeV\n\n" << endl;
-// 	cout << "\n\ndaughter1 mass lzvec= " << maxPrecision(daughter1->lzVec().M()) << " GeV\n\n" << endl;
-// 	cout << "\n\ndaughter2 mass lzvec= " << maxPrecision(daughter2->lzVec().M()) << " GeV\n\n" << endl;
-// 	cout << "\n\nq lzvec= " << maxPrecision(daughter1->lzVec().Vect().Mag()) << "\n" << endl;
 	const int    lambda1   = daughter1->spinProj();
 	const int    lambda2   = daughter2->spinProj();
 	const int    lambda    = lambda1 - lambda2;
@@ -198,12 +191,7 @@
 
 	// calculate decay amplitude
 	complex<double> amp = norm * DFunc * lsClebsch * ssClebsch * bf * bw;
-<<<<<<< HEAD
 	
-  
-=======
-
->>>>>>> 09f16c9f
 	if (_debug)
 		printDebug << "two-body decay amplitude = " << maxPrecisionDouble(amp) << endl;
 	return amp;
