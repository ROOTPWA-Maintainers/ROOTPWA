//-------------------------------------------------------------------------
// File and Version Information:
// $Rev::                             $: revision of last commit
// $Author::                          $: author of last commit
// $Date::                            $: date of last commit
//
// Description:
//      template key file for wave set generator
//
//
// Author List:
//      Boris Grube          TUM            (original author)
//
//
//-------------------------------------------------------------------------


productionVertex :
{
	type = "diffractiveDissVertex";
  beam : {
		name = "pi-";
	};
  target : {
		name = "p+";
	};
};


wave :
{

  XDecay :
	{
		isobars = ({
				name        = "isobar1";
				fsParticles = ({
						name  = "pi-";
					},
					{
						name  = "pi+";
					});
			},
			{
				name        = "isobar2";
				fsParticles = ({
						name  = "pi-";
					});
				isobars = ({
						name        = "isobar3";
						fsParticles = ({
								name  = "pi+";
							},
							{
								name  = "pi-";
							});
					});
			});
	};

};


waveSetParameters :
{
  // X and isobar quantum number ranges
<<<<<<< HEAD
	isospinRange     = [0, 2];
	JRange           = [0, 8];
	MRange           = [0, 2];
	reflectivity     = 0;
	useReflectivity  = true;
	allowSpinExotics = false;
=======
	isospinRange    = [0, 2];
	JRange          = [0, 6];
	MRange          = [0, 0];
	reflectivity    = 0;
	useReflectivity = true;
	allowJpcExotics = false;
>>>>>>> 71aa7458

	// X and isobar decay quantum number ranges
	LRange = [0, 4];
	SRange = [0, 4];

  // allowed isobars
<<<<<<< HEAD
	isobarWhiteList       = ["rho(770)", "a1(1260)"];
	// isobarWhiteList       = ["sigma", "rho(770)", "f2(1270)",
	//                          "pi(1300)", "a1(1260)", "a2(1320)", "pi2(1670)", 
	//                          "f0(1500)", "f1(1285)", "rho(1450)", "rho(1700)", "rho3(1690)"];
=======
	// isobarWhiteList       = ["rho(770)", "a1(1269)"];
	isobarWhiteList       = ["sigma", "rho(770)", "f2(1270)",
	                         "a1(1269)", "a2(1320)", "pi2(1670)", 
	                         "f0(1500)", "f1(1285)", "rho3(1690)"];
>>>>>>> 71aa7458
	requireMinIsobarMass  = true;
	isobarMassWindowSigma = 1.;
};<|MERGE_RESOLUTION|>--- conflicted
+++ resolved
@@ -64,38 +64,22 @@
 waveSetParameters :
 {
   // X and isobar quantum number ranges
-<<<<<<< HEAD
-	isospinRange     = [0, 2];
-	JRange           = [0, 8];
-	MRange           = [0, 2];
-	reflectivity     = 0;
-	useReflectivity  = true;
-	allowSpinExotics = false;
-=======
 	isospinRange    = [0, 2];
 	JRange          = [0, 6];
 	MRange          = [0, 0];
 	reflectivity    = 0;
 	useReflectivity = true;
 	allowJpcExotics = false;
->>>>>>> 71aa7458
 
 	// X and isobar decay quantum number ranges
 	LRange = [0, 4];
 	SRange = [0, 4];
 
   // allowed isobars
-<<<<<<< HEAD
-	isobarWhiteList       = ["rho(770)", "a1(1260)"];
-	// isobarWhiteList       = ["sigma", "rho(770)", "f2(1270)",
-	//                          "pi(1300)", "a1(1260)", "a2(1320)", "pi2(1670)", 
-	//                          "f0(1500)", "f1(1285)", "rho(1450)", "rho(1700)", "rho3(1690)"];
-=======
 	// isobarWhiteList       = ["rho(770)", "a1(1269)"];
 	isobarWhiteList       = ["sigma", "rho(770)", "f2(1270)",
 	                         "a1(1269)", "a2(1320)", "pi2(1670)", 
 	                         "f0(1500)", "f1(1285)", "rho3(1690)"];
->>>>>>> 71aa7458
 	requireMinIsobarMass  = true;
 	isobarMassWindowSigma = 1.;
 };