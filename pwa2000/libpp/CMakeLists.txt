--- conflicted
+++ resolved
@@ -35,13 +35,9 @@
 message(STATUS ">>> Setting up 'libpp' directory.")
 
 
-<<<<<<< HEAD
-set(CMAKE_CXX_FLAGS   "${CMAKE_CXX_FLAGS} -O2 -Wall -Werror")
-set(CMAKE_LDCXX_FLAGS "${CMAKE_CXX_LDFLAGS} -O2")
-=======
 set(CMAKE_CXX_FLAGS         "-O2 -Wall -Woverloaded-virtual -Werror ${CMAKE_CXX_FLAGS}")
-set(CMAKE_CXX_FLAGS_RELEASE "-O2 -Wall -Woverloaded-virtual -Werror ${CMAKE_CXX_LDFLAGS}")
->>>>>>> bdb5e537
+set(CMAKE_CXX_FLAGS_RELEASE "-O2 -Wall -Woverloaded-virtual -Werror ${CMAKE_CXX_FLAGS_RELEASE}")
+set(CMAKE_LDCXX_FLAGS "-O2 ${CMAKE_CXX_LDFLAGS}")
 
 
 # set include directories
