#///////////////////////////////////////////////////////////////////////////
#//
#//    Copyright 2010
#//
#//    This file is part of rootpwa
#//
#//    rootpwa is free software: you can redistribute it and/or modify
#//    it under the terms of the GNU General Public License as published by
#//    the Free Software Foundation, either version 3 of the License, or
#//    (at your option) any later version.
#//
#//    rootpwa is distributed in the hope that it will be useful,
#//    but WITHOUT ANY WARRANTY; without even the implied warranty of
#//    MERCHANTABILITY or FITNESS FOR A PARTICULAR PURPOSE.  See the
#//    GNU General Public License for more details.
#//
#//    You should have received a copy of the GNU General Public License
#//    along with rootpwa.  If not, see <http://www.gnu.org/licenses/>.
#//
#///////////////////////////////////////////////////////////////////////////
#//-------------------------------------------------------------------------
#// File and Version Information:
#// $Rev:: 239                         $: revision of last commit
#// $Author:: bgrube                   $: author of last commit
#// $Date:: 2010-05-28 14:34:08 +0200 #$: date of last commit
#//
#// Description:
#//      build file for RootPwaTools library
#//
#//
#// Author List:
#//      Sebastian Neubert    TUM            (original author)
#//
#//
#//-------------------------------------------------------------------------


message(STATUS "")
message(STATUS ">>> Setting up 'regge' directory.")


# set include directories
set(INCLUDE_DIRECTORIES
	${ROOT_INCLUDE_DIR}
	${PWA2000_INCLUDE_DIR}
	${TOOLS_INCLUDE_DIR}
	${CMAKE_CURRENT_SOURCE_DIR}
	)
include_directories(${INCLUDE_DIRECTORIES})


# source files that are compiled into library
set(SOURCES
<<<<<<< HEAD
	reggeprop.cc
	pipiamp.cc
	)

=======
  reggeprop.cc
  pipiamp.cc
  pipiphaseshift.cc
)
   
>>>>>>> eabf976e

# ROOT dictionary
#set(REGGE_DICTIONARY ${CMAKE_CURRENT_BINARY_DIR}/rootPwaReggeDict.cc)
#root_generate_dictionary(
#  "${TOOLS_DICTIONARY}"
##  "${CMAKE_CURRENT_SOURCE_DIR}"
#  "rootPwaReggeLinkDef.h"
#)
#set(SOURCES ${SOURCES} ${TOOLS_DICTIONARY})


# library
set(THIS_LIB "RootPwaRegge")
make_shared_library(
	"${THIS_LIB}"
	"${SOURCES}"
	"${ROOT_LIBS}"
	"${PWA2000_LIBS}"
	"${ROOTPWATOOLS_LIBS}"
	)


# executables
make_executable(testRegge testRegge.cc ${THIS_LIB})<|MERGE_RESOLUTION|>--- conflicted
+++ resolved
@@ -51,18 +51,11 @@
 
 # source files that are compiled into library
 set(SOURCES
-<<<<<<< HEAD
 	reggeprop.cc
 	pipiamp.cc
+	pipiphaseshift.cc
 	)
 
-=======
-  reggeprop.cc
-  pipiamp.cc
-  pipiphaseshift.cc
-)
-   
->>>>>>> eabf976e
 
 # ROOT dictionary
 #set(REGGE_DICTIONARY ${CMAKE_CURRENT_BINARY_DIR}/rootPwaReggeDict.cc)
